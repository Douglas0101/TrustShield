# ==============================================================================
# ARQUIVO: src/models/train_fraud_model.py (OTIMIZADO E REATORADO)
# ==============================================================================
# -*- coding: utf-8 -*-
"""
<<<<<<< HEAD
Sistema de Treinamento TrustShield - ARQUITETURA ORQUESTRADA
Versão: 4.0.0 - High Performance & Robustness

Este script atua como o orquestrador principal do pipeline de treinamento.
Ele delega responsabilidades para módulos especializados, garantindo um fluxo
de trabalho limpo, lógico e alinhado com as melhores práticas de MLOps.
=======
Sistema de Treinamento Ultra-Avançado - Projeto TrustShield
VERSÃO EMPRESARIAL REARQUITETADA COM ENGENHARIA DE SOFTWARE CORRIGIDA

🏆 APRIMORAMENTOS PROFUNDOS (v8.0.0-production-aligned):
✅ Artefato Completo: Agora salva um dicionário {'model': ..., 'scaler': ...}
   para 100% de compatibilidade com o motor de inferência.
✅ Gestão de Scaler: O scaler é treinado e versionado junto com o modelo.
✅ MLflow Aprimorado: Registra o artefato completo, garantindo reprodutibilidade.
✅ Dask Otimizado: Otimiza o uso de memória ao lidar com Dask DataFrames.
✅ Padrões de Design Refinados: Assinaturas de métodos mais claras e explícitas.

Autor: TrustShield Team & IA Gemini
Versão: 8.0.0-production-aligned
Data: 2025-07-29
"""
>>>>>>> e2961f4e

Autor: TrustShield Team & Enhanced by AI Engineering Team
Data: 2025-08-07
"""
import argparse
<<<<<<< HEAD
import hashlib
import logging
import sys
from dataclasses import dataclass
=======
import gc
import json
import logging
import os
import psutil
import signal
import sys
import time
import uuid
import warnings
from dataclasses import dataclass, field
from datetime import datetime
from enum import Enum
>>>>>>> e2961f4e
from pathlib import Path
from typing import Any, Dict, List, Union, Tuple, Protocol, runtime_checkable

<<<<<<< HEAD
import dask.dataframe as dd
=======
>>>>>>> e2961f4e
import joblib
import mlflow
import mlflow.sklearn
import numpy as np
import pandas as pd
import yaml
from jsonschema import validate, ValidationError
from sklearn.base import BaseEstimator
from sklearn.ensemble import IsolationForest
from sklearn.model_selection import train_test_split
<<<<<<< HEAD
from sklearn.preprocessing import RobustScaler, StandardScaler
from tenacity import RetryError, retry, stop_after_attempt, wait_exponential

# --- Configuração do Projeto ---
# Adiciona o root do projeto ao sys.path para importações modulares robustas
PROJECT_ROOT = Path(__file__).resolve().parent.parent.parent
sys.path.append(str(PROJECT_ROOT))

# Importa os módulos refatorados
from src.models.validation import ConfigValidator, DataValidator
from src.models.optimization import HybridOptimizer
from src.models.interpretation import ModelInterpreter


# --- Configuração do Logger ---
def get_logger(name: str) -> logging.Logger:
    logger = logging.getLogger(name)
    if not logger.handlers:
        logger.setLevel(logging.INFO)
        handler = logging.StreamHandler(sys.stdout)
        formatter = logging.Formatter(
            '%(asctime)s - [TrustShield-Trainer] - %(levelname)s - %(message)s',
            datefmt='%Y-%m-%d %H:%M:%S'
        )
        handler.setFormatter(formatter)
        logger.addHandler(handler)
    return logger
=======
from sklearn.neighbors import LocalOutlierFactor
from sklearn.preprocessing import StandardScaler
from sklearn.svm import OneClassSVM
import optuna
from optuna.integration import MLflowCallback
import dask.dataframe as dd
from joblib import Memory

warnings.filterwarnings('ignore')

# Configuração de cache para dados
cachedir = Path('cache')
memory = Memory(cachedir, verbose=0)

# Schema para validação de config.yaml (permanece o mesmo)
CONFIG_SCHEMA = {
    "type": "object",
    "properties": {
        "paths": {"type": "object"},
        "preprocessing": {"type": "object"},
        "models": {"type": "object"},
        "training": {"type": "object"},
        "mlflow": {"type": "object"},
        "random_state": {"type": "integer"},
    },
    "required": ["paths", "preprocessing", "models", "training", "mlflow"]
}


# =====================================================================================
# 🏗️ CAMADA DE DOMÍNIO (DDD) - LÓGICA DE NEGÓCIO CENTRAL
# =====================================================================================

class ModelType(Enum):
    ISOLATION_FOREST = "isolation_forest"
    LOCAL_OUTLIER_FACTOR = "lof"
    ONE_CLASS_SVM = "one_class_svm"

>>>>>>> e2961f4e

@dataclass
class ModelMetrics:
    model_type: ModelType
    training_time: float
    inference_time: float
    memory_usage_mb: float
    anomaly_rate: float
    feature_count: int
    sample_count: int
    cpu_usage_percent: float = 0.0
    timestamp: datetime = field(default_factory=datetime.now)

    def to_dict(self) -> Dict[str, Any]:
        return {k: v.value if isinstance(v, Enum) else v for k, v in self.__dict__.items()}

# --- Definições de Diretórios ---
DATA_DIR = PROJECT_ROOT / "data"
FEATURES_DATA_DIR = DATA_DIR / "features"
OUTPUTS_DIR = PROJECT_ROOT / "outputs"
MODELS_DIR = OUTPUTS_DIR / "models"
INTERPRETATION_DIR = OUTPUTS_DIR / "interpretation"

# Garante que os diretórios de saída existam
for directory in [MODELS_DIR, INTERPRETATION_DIR]:
    directory.mkdir(exist_ok=True, parents=True)

<<<<<<< HEAD

# --- Estruturas de Dados ---
@dataclass
class Artifacts:
    """Uma classe de dados simples para armazenar os artefactos de treinamento."""
    model: Any
    scaler: Any
    metrics: Dict[str, float]
    params: Dict[str, Any]
    signature: ModelSignature
    feature_names: List[str]


# --- Componentes do Pipeline ---
class DataPipeline:
    """Lida com a ingestão, validação, divisão e deteção de drift dos dados."""

    def __init__(self, config: Dict[str, Any]):
        self.config = config
        self.data_validator = DataValidator(config)

    @retry(stop=stop_after_attempt(3), wait=wait_exponential(multiplier=1, min=2, max=10))
    def _load_and_validate_data(self, path: Path) -> pd.DataFrame:
        """Carrega os dados usando Dask para eficiência e valida com Pandera."""
        try:
            LOGGER.info(f"Carregando dados de: {path}")
            if not path.exists():
                raise FileNotFoundError(f"Arquivo de dados não encontrado: {path}")

            # Usa Dask para a leitura inicial, depois computa para pandas
            df_dask = dd.read_parquet(path, engine='pyarrow')
            df = df_dask.compute()

            # Valida o schema no dataframe completo agora que está em memória
            self.data_validator.validate_schema(df)
            return df
        except Exception as e:
            LOGGER.error("Falha crítica durante a ingestão e validação de dados.", exc_info=True)
            raise

    def _split_data(self, df: pd.DataFrame) -> Tuple[pd.DataFrame, pd.DataFrame, pd.DataFrame]:
        """Divide os dados em conjuntos de treino, validação e teste."""
        test_size = self.config['preprocessing']['test_size']
        val_size = self.config['preprocessing']['validation_size']

        # Calcula o tamanho relativo da validação para a segunda divisão
        train_val_size = 1.0 - test_size
        val_relative_size = val_size / train_val_size

        train_val, test = train_test_split(df, test_size=test_size, shuffle=False)
        train, val = train_test_split(train_val, test_size=val_relative_size, shuffle=False)

        LOGGER.info(f"Divisão de dados concluída: {len(train)} treino, {len(val)} validação, {len(test)} teste.")
        return train, val, test

    def _check_for_drift(self, df_train: pd.DataFrame, df_test: pd.DataFrame) -> Dict[str, float]:
        """Executa um teste KS para data drift entre os conjuntos de treino e teste."""
        LOGGER.info("Executando verificação de data drift...")
        drift_metrics = {}
        for col in df_train.columns:
            if pd.api.types.is_numeric_dtype(df_train[col]):
                stat, p_value = ks_2samp(df_train[col], df_test[col])
                drift_metrics[f"drift_p_value_{col}"] = p_value
                if p_value < 0.05:
                    LOGGER.warning(f"Drift potencial detetado na coluna '{col}' (p-value: {p_value:.4f})")
        return drift_metrics

    def run(self) -> Tuple[pd.DataFrame, pd.DataFrame, pd.DataFrame]:
        """Executa o pipeline de dados completo."""
        data_path = FEATURES_DATA_DIR / self.config['data']['featured_filename']
        df = self._load_and_validate_data(data_path)

        train_df, val_df, test_df = self._split_data(df)

        # Log do hash dos dados para reprodutibilidade
        train_hash = hashlib.sha256(pd.util.hash_pandas_object(train_df, index=True).values).hexdigest()
        mlflow.log_param("train_data_hash", train_hash)

        # Verifica o drift e loga as métricas
        drift_metrics = self._check_for_drift(train_df[self.config['data']['model_features']],
                                              test_df[self.config['data']['model_features']])
        mlflow.log_metrics(drift_metrics)

        return train_df, val_df, test_df


class ModelTrainer:
    """Lida com a lógica de treinamento e avaliação do modelo."""

    def __init__(self, config: Dict[str, Any]):
        self.config = config
        self.random_state = config['project']['random_state']
        self.model_features = config['data']['model_features']

    def _get_scaler(self) -> Any:
        """Seleciona o scaler com base na configuração."""
        scaler_type = self.config.get('preprocessing', {}).get('scaler', 'standard')
        return RobustScaler() if scaler_type == 'robust' else StandardScaler()

    def run(self, df_train: pd.DataFrame, df_val: pd.DataFrame, params: Dict[str, Any]) -> Artifacts:
        """Executa o treinamento do modelo e a criação de artefactos."""
        LOGGER.info("Iniciando treinamento do modelo...")

        scaler = self._get_scaler()
        X_train_scaled = scaler.fit_transform(df_train[self.model_features])
        X_val_scaled = scaler.transform(df_val[self.model_features])

        model = IsolationForest(**params, random_state=self.random_state, n_jobs=-1)
        model.fit(X_train_scaled)

        scores_val = -model.decision_function(X_val_scaled)

        metrics = {
            "anomaly_rate_val": float(np.mean(scores_val > np.quantile(scores_val, 0.95))),
            "score_variance_val": float(np.var(scores_val))
        }

        input_example = df_train[self.model_features].head(1)
        signature = infer_signature(input_example, pd.DataFrame(scores_val[:1], columns=["anomaly_score"]))

        LOGGER.info("Treinamento do modelo concluído com sucesso.")
        return Artifacts(
            model=model,
            scaler=scaler,
            metrics=metrics,
            params=params,
            signature=signature,
            feature_names=self.model_features
        )


# --- Função Principal de Orquestração ---
def train_model(config_path: str) -> None:
    """Função principal para orquestrar todo o pipeline de treinamento."""
    LOGGER.info("=" * 60)
    LOGGER.info("PIPELINE DE TREINAMENTO TRUSTSHIELD (ORQUESTRADOR OTIMIZADO)")
    LOGGER.info("=" * 60)

    try:
        with open(config_path, 'r') as f:
            config = yaml.safe_load(f)
        ConfigValidator.validate(config)
    except (FileNotFoundError, ValueError) as e:
        LOGGER.error(f"Erro de configuração: {e}", exc_info=True)
        sys.exit(1)

    mlflow.set_experiment(config['mlflow']['experiment_name'])
    with mlflow.start_run() as run:
        run_id = run.info.run_id
        LOGGER.info(f"MLflow Run ID: {run_id}")
        mlflow.log_params(config['project'])
        mlflow.log_artifact(config_path)

        # --- PASSO 1: Pipeline de Dados ---
        LOGGER.info("--- INICIANDO PASSO 1: PIPELINE DE DADOS ---")
        data_pipeline = DataPipeline(config)
        try:
            df_train, df_val, df_test = data_pipeline.run()
        except (RetryError, FileNotFoundError, ValueError) as e:
            LOGGER.error("Falha no pipeline de dados. Abortando treinamento.", exc_info=True)
            sys.exit(1)

        # --- PASSO 2: Otimização de Hiperparâmetros ---
        LOGGER.info("--- INICIANDO PASSO 2: OTIMIZAÇÃO DE HIPERPARÂMETROS ---")
        if config.get('hyper_optimization', {}).get('enabled', False):
            optimizer = HybridOptimizer(config)
            best_params = optimizer.optimize(
                df_train[config['data']['model_features']],
                df_val[config['data']['model_features']]
            )
            mlflow.log_params({f"best_{k}": v for k, v in best_params.items()})
        else:
            LOGGER.info("Otimização de hiperparâmetros desabilitada. Usando parâmetros do config.")
            best_params = config['model']['default_params']

        # --- PASSO 3: Treinamento do Modelo ---
        LOGGER.info("--- INICIANDO PASSO 3: TREINAMENTO DO MODELO ---")
        trainer = ModelTrainer(config)
        artifacts = trainer.run(df_train, df_val, best_params)
        mlflow.log_metrics(artifacts.metrics)
        mlflow.log_params(artifacts.params)

        # --- PASSO 4: Interpretação do Modelo ---
        LOGGER.info("--- INICIANDO PASSO 4: INTERPRETAÇÃO DO MODELO ---")
        if config.get('interpretability', {}).get('enabled', False):
            interpreter = ModelInterpreter(
                model=artifacts.model,
                data=df_train[artifacts.feature_names],
                config=config
            )
            interpreter.run_and_save(output_path=str(INTERPRETATION_DIR / run_id))
            mlflow.log_artifacts(str(INTERPRETATION_DIR / run_id), artifact_path="interpretation")

        # --- PASSO 5: Log do Modelo e Artefactos ---
        LOGGER.info("--- INICIANDO PASSO 5: REGISTRO DE ARTEFACTOS ---")
        model_info = mlflow.sklearn.log_model(
            sk_model=artifacts.model,
            artifact_path="model",
            signature=artifacts.signature,
            registered_model_name=config['mlflow'].get('registered_model_name')
        )
        LOGGER.info(f"Modelo registrado com sucesso: {model_info.model_uri}")

        # Salva o scaler junto com o modelo
        joblib.dump(artifacts.scaler, "scaler.joblib")
        mlflow.log_artifact("scaler.joblib", "model")

    LOGGER.info("=" * 60)
    LOGGER.info("PIPELINE DE TREINAMENTO CONCLUÍDO COM SUCESSO!")
    LOGGER.info("=" * 60)
=======
# =====================================================================================
# 🔧 CAMADA DE APLICAÇÃO - CASOS DE USO E ORQUESTRAÇÃO
# =====================================================================================

class TrainingEvent(Enum):
    PIPELINE_START, DATA_LOADING_START, DATA_LOADING_COMPLETE, TRAINING_START, TRAINING_COMPLETE, MODEL_VALIDATED, MODEL_SAVED, MLFLOW_LOGGING_COMPLETE, PIPELINE_COMPLETE, PIPELINE_FAILED = range(
        10)


@runtime_checkable
class TrainingObserver(Protocol):
    def update(self, event: TrainingEvent, data: Dict[str, Any]): ...


class Subject:
    def __init__(self): self._observers: List[TrainingObserver] = []

    def attach(self, observer: TrainingObserver): self._observers.append(observer)

    def detach(self, observer: TrainingObserver): self._observers.remove(observer)

    def notify(self, event: TrainingEvent, data: Dict[str, Any]):
        for observer in self._observers: observer.update(event, data)


@runtime_checkable
class TrainingStrategy(Protocol):
    # ATUALIZAÇÃO: O método train agora retorna o modelo E o scaler.
    def train(self, X: Union[pd.DataFrame, dd.DataFrame]) -> Tuple[BaseEstimator, Any]: ...

    # ATUALIZAÇÃO: O método validate agora recebe o scaler.
    def validate(self, model: BaseEstimator, scaler: Any, X: Union[pd.DataFrame, dd.DataFrame]) -> ModelMetrics: ...


@runtime_checkable
class DataRepository(Protocol):
    def get_prepared_data(self) -> Tuple[Union[pd.DataFrame, dd.DataFrame], Union[pd.DataFrame, dd.DataFrame]]: ...


# =====================================================================================
# 🏭 CAMADA DE INFRAESTRUTURA - IMPLEMENTAÇÕES CONCRETAS
# =====================================================================================

class AdvancedLogger:
    def __init__(self, name: str):
        self.logger = logging.getLogger(name)
        if not self.logger.handlers:
            self.logger.setLevel(logging.INFO)
            handler = logging.StreamHandler(sys.stdout)
            formatter = logging.Formatter('%(asctime)s - [TrustShield-Trainer] - %(levelname)s - %(message)s')
            handler.setFormatter(formatter)
            self.logger.addHandler(handler)

    def log(self, level: int, message: str): self.logger.log(level, message)


class ConsoleLogObserver(TrainingObserver):
    def __init__(self, logger: AdvancedLogger): self.logger = logger

    def update(self, event: TrainingEvent, data: Dict[str, Any]):
        messages = {
            TrainingEvent.PIPELINE_START: f"🚀 === INICIANDO PIPELINE DE TREINO (ID: {data['experiment_id'][:8]}) ===",
            TrainingEvent.DATA_LOADING_START: "📁 Carregando e preparando dados...",
            TrainingEvent.DATA_LOADING_COMPLETE: f"✅ Dados prontos: {data['train_samples']:,} para treino, {data['test_samples']:,} para teste.",
            TrainingEvent.TRAINING_START: f"\n{'=' * 60}\n🎯 TREINANDO MODELO: {data['model_type'].value.upper()}\n{'=' * 60}",
            TrainingEvent.TRAINING_COMPLETE: f"✅ Modelo {data['model_type'].value} treinado com sucesso.",
            TrainingEvent.MODEL_VALIDATED: f"📊 Métricas: Anomalias={data['metrics'].anomaly_rate:.4f} | Inferência={data['metrics'].inference_time:.1f}ms | CPU={data['metrics'].cpu_usage_percent:.1f}%",
            TrainingEvent.MODEL_SAVED: f"💾 Artefato completo (modelo + scaler) salvo em: {data['model_path']}",
            TrainingEvent.PIPELINE_COMPLETE: f"\n{'=' * 60}\n🎉 PIPELINE CONCLUÍDO COM SUCESSO em {data['total_time']:.2f}s\n{'=' * 60}",
            TrainingEvent.PIPELINE_FAILED: f"❌ ERRO CRÍTICO NO PIPELINE: {data['error']}",
        }
        if message := messages.get(event): self.logger.log(logging.INFO, message)


class MLflowObserver(TrainingObserver):
    def __init__(self, experiment_name: str, config_path: str):
        self.experiment_name = experiment_name
        self.run_id = None
        self.config_path = config_path

    def update(self, event: TrainingEvent, data: Dict[str, Any]):
        if event == TrainingEvent.TRAINING_START:
            run_name = f"{data['model_type'].value}_{datetime.now().strftime('%Y%m%d-%H%M%S')}"
            mlflow.start_run(run_name=run_name)
            self.run_id = mlflow.active_run().info.run_id
            mlflow.log_params(data['params'])
            mlflow.log_params({"train_samples": data['train_samples'], "feature_count": data['feature_count']})
            mlflow.log_artifact(self.config_path)

        elif event == TrainingEvent.MODEL_VALIDATED:
            mlflow.log_metrics(data['metrics'].to_dict())
            mlflow.set_tag("model_type", data['metrics'].model_type.value)

        elif event == TrainingEvent.MLFLOW_LOGGING_COMPLETE:
            model_path = data['model_path']
            model_type = data['model_type']
            # ATUALIZAÇÃO: Registra o modelo a partir do artefato completo salvo.
            mlflow.log_artifact(model_path, artifact_path="model_artifact")
            mlflow.register_model(
                model_uri=f"runs:/{self.run_id}/model_artifact",
                name=f"TrustShield-{model_type.value}"
            )
            mlflow.set_tag("status", "success")
            mlflow.end_run()

        elif event == TrainingEvent.PIPELINE_FAILED:
            if mlflow.active_run():
                mlflow.set_tag("status", "failed")
                mlflow.end_run(status="FAILED")


class BaseTrainingStrategy:
    """Classe base para estratégias, contendo a lógica do scaler."""

    def __init__(self, params: Dict[str, Any]):
        self.params = params

    def _get_data_in_memory(self, X: Union[pd.DataFrame, dd.DataFrame]) -> pd.DataFrame:
        """Garante que os dados estejam em memória (Pandas) para o Scikit-learn."""
        if isinstance(X, dd.DataFrame):
            # Otimização: computa apenas uma vez se for usar várias vezes.
            return X.compute()
        return X


class IsolationForestStrategy(BaseTrainingStrategy, TrainingStrategy):
    def train(self, X: Union[pd.DataFrame, dd.DataFrame]) -> Tuple[BaseEstimator, StandardScaler]:
        X_train = self._get_data_in_memory(X)
        scaler = StandardScaler()
        X_scaled = scaler.fit_transform(X_train)
        model = IsolationForest(**self.params)
        model.fit(X_scaled)
        return model, scaler

    def validate(self, model: BaseEstimator, scaler: StandardScaler,
                 X: Union[pd.DataFrame, dd.DataFrame]) -> ModelMetrics:
        X_test = self._get_data_in_memory(X)
        X_scaled = scaler.transform(X_test)
        start_time = time.time()
        predictions = model.predict(X_scaled)
        inference_time = (time.time() - start_time) * 1000
        return ModelMetrics(
            model_type=ModelType.ISOLATION_FOREST, training_time=0, inference_time=inference_time,
            memory_usage_mb=psutil.Process().memory_info().rss / (1024 ** 2),
            anomaly_rate=np.sum(predictions == -1) / len(predictions),
            feature_count=X_test.shape[1], sample_count=len(X_test),
            cpu_usage_percent=psutil.cpu_percent(interval=0.1)
        )


# As outras estratégias (LOF, SVM) seguiriam o mesmo padrão de atualização...

class ModelTrainerFactory:
    @staticmethod
    def create_strategy(model_type: ModelType, config: Dict[str, Any]) -> TrainingStrategy:
        params = config.get('models', {}).get(model_type.value, {}).get('params', {})
        # n_jobs=-1 é seguro aqui, pois o contêiner 'trainer' tem acesso a todos os recursos.
        params.update({'n_jobs': -1, 'random_state': config.get('random_state', 42)})
        strategies = {
            ModelType.ISOLATION_FOREST: IsolationForestStrategy,
            # ModelType.LOCAL_OUTLIER_FACTOR: LOFStrategy,
            # ModelType.ONE_CLASS_SVM: OneClassSVMStrategy,
        }
        strategy_class = strategies.get(model_type)
        if not strategy_class: raise ValueError(f"Estratégia não encontrada para {model_type}")
        return strategy_class(params)


class ParquetDataRepository(DataRepository):
    def __init__(self, config: Dict[str, Any], project_root: Path, use_dask: bool = False):
        self.config = config
        self.project_root = project_root
        self.use_dask = use_dask

    @memory.cache
    def get_prepared_data(self) -> Tuple[Union[pd.DataFrame, dd.DataFrame], Union[pd.DataFrame, dd.DataFrame]]:
        # A lógica de carregamento e preparação de dados permanece a mesma.
        data_path = self.project_root / self.config['paths']['data']['featured_dataset']
        df = dd.read_parquet(data_path) if self.use_dask else pd.read_parquet(data_path)
        frac = self.config.get('preprocessing', {}).get('sample_frac', 0.01)
        df = df.sample(frac=frac, random_state=self.config.get('random_state', 42))
        features_to_drop = self.config.get('preprocessing', {}).get('features_to_drop', [])
        X = df.drop(columns=features_to_drop, errors='ignore')
        categorical_features = self.config.get('preprocessing', {}).get('categorical_features', [])
        existing_categorical = [col for col in categorical_features if col in X.columns]
        if existing_categorical:
            X = dd.get_dummies(X, columns=existing_categorical, drop_first=True,
                               dtype='int8') if self.use_dask else pd.get_dummies(X, columns=existing_categorical,
                                                                                  drop_first=True, dtype='int8')
        X = X.fillna(0).astype('float32')
        test_size = self.config.get('training', {}).get('test_size', 0.15)
        if self.use_dask:
            X_train, X_test = X.random_split([1 - test_size, test_size],
                                             random_state=self.config.get('random_state', 42))
        else:
            X_train, X_test = train_test_split(X, test_size=test_size, random_state=self.config.get('random_state', 42))
        return X_train, X_test


# =====================================================================================
# 🎼 ORQUESTRADOR - O SERVIÇO PRINCIPAL DA APLICAÇÃO
# =====================================================================================

class AdvancedTrustShieldTrainer(Subject):
    def __init__(self, config_path: str, use_dask: bool = False, tune: bool = False, n_trials: int = 10):
        super().__init__()
        self.project_root = Path(__file__).resolve().parents[2]
        self.config = self._load_and_validate_config(config_path)
        self.experiment_id = str(uuid.uuid4())
        self.use_dask = use_dask
        self.tune = tune
        self.n_trials = n_trials
        self.logger = AdvancedLogger('TrustShield')
        self.data_repository = ParquetDataRepository(self.config, self.project_root, use_dask=self.use_dask)
        self.attach(ConsoleLogObserver(self.logger))
        self.attach(MLflowObserver(self.config.get('mlflow', {}).get('experiment_name', 'TrustShield'), config_path))
        self._setup_environment()

    def _load_and_validate_config(self, config_path: str) -> Dict[str, Any]:
        with open(self.project_root / config_path, 'r') as f: config = yaml.safe_load(f)
        validate(instance=config, schema=CONFIG_SCHEMA)
        return config

    def _setup_environment(self):
        mlflow.set_tracking_uri(os.getenv("MLFLOW_TRACKING_URI", "http://mlflow:5000"))
        mlflow.set_experiment(self.config.get('mlflow', {}).get('experiment_name', 'TrustShield'))

    def run_pipeline(self, model_types_str: List[str]):
        start_time = time.time()
        try:
            self.notify(TrainingEvent.PIPELINE_START, {"experiment_id": self.experiment_id})
            self.notify(TrainingEvent.DATA_LOADING_START, {})
            X_train, X_test = self.data_repository.get_prepared_data()
            train_samples = len(X_train) if isinstance(X_train, pd.DataFrame) else X_train.shape[0].compute()
            test_samples = len(X_test) if isinstance(X_test, pd.DataFrame) else X_test.shape[0].compute()
            self.notify(TrainingEvent.DATA_LOADING_COMPLETE,
                        {"train_samples": train_samples, "test_samples": test_samples})
            model_types = [ModelType(m) for m in model_types_str if m in ModelType._value2member_map_]
            for model_type in model_types:
                self._train_and_log_model(model_type, X_train, X_test)
            self.notify(TrainingEvent.PIPELINE_COMPLETE, {"total_time": time.time() - start_time})
        except Exception as e:
            self.notify(TrainingEvent.PIPELINE_FAILED, {"error": str(e)})
            self.logger.log(logging.ERROR, f"Erro fatal no pipeline: {e}")
            raise
        finally:
            gc.collect()

    def _train_and_log_model(self, model_type: ModelType, X_train, X_test):
        params = self.config.get('models', {}).get(model_type.value, {}).get('params', {})
        self.notify(TrainingEvent.TRAINING_START, {
            "model_type": model_type, "params": params,
            "train_samples": len(X_train) if isinstance(X_train, pd.DataFrame) else X_train.shape[0].compute(),
            "feature_count": len(X_train.columns)
        })
        strategy = ModelTrainerFactory.create_strategy(model_type, self.config)

        # ATUALIZAÇÃO: Recebe o modelo E o scaler da estratégia.
        train_start = time.time()
        model, scaler = strategy.train(X_train)
        training_time = time.time() - train_start
        self.notify(TrainingEvent.TRAINING_COMPLETE, {"model_type": model_type, "training_time": training_time})

        # ATUALIZAÇÃO: Passa o scaler para a validação.
        metrics = strategy.validate(model, scaler, X_test)
        metrics.training_time = training_time
        self.notify(TrainingEvent.MODEL_VALIDATED, {"metrics": metrics})

        # ATUALIZAÇÃO: Salva o artefato completo.
        model_path = self._save_artifact(model, scaler, model_type)
        self.notify(TrainingEvent.MODEL_SAVED, {"model_path": model_path})

        self.notify(TrainingEvent.MLFLOW_LOGGING_COMPLETE, {
            "model_type": model_type, "model_path": model_path
        })
        gc.collect()

    # ATUALIZAÇÃO: O método agora salva um dicionário.
    def _save_artifact(self, model: Any, scaler: Any, model_type: ModelType) -> Path:
        timestamp = datetime.now().strftime('%Y%m%d_%H%M%S')
        model_name = f"{model_type.value}_{timestamp}.joblib"
        model_path = self.project_root / 'outputs' / 'models' / model_name
        model_path.parent.mkdir(parents=True, exist_ok=True)

        artifacts = {
            'model': model,
            'scaler': scaler,
            'training_timestamp': datetime.now().isoformat()
        }

        joblib.dump(artifacts, model_path, compress=3)
        return model_path


# =====================================================================================
# 🚀 PONTO DE ENTRADA DA APLICAÇÃO
# =====================================================================================

def main():
    parser = argparse.ArgumentParser(description="Sistema de Treinamento TrustShield Enterprise")
    parser.add_argument("--model", type=str, default="isolation_forest", help="Modelo(s) para treinar.")
    parser.add_argument("--config", type=str, default="config/config.yaml")
    parser.add_argument("--dask", action="store_true", help="Usar Dask para datasets grandes.")
    # Funcionalidade de tuning removida para simplificar o exemplo, mas pode ser readicionada.
    args = parser.parse_args()

    try:
        model_types_to_train = [m.strip() for m in args.model.split(",")]
        trainer = AdvancedTrustShieldTrainer(args.config, use_dask=args.dask)
        trainer.run_pipeline(model_types_to_train)
        sys.exit(0)
    except Exception as e:
        print(f"❌ ERRO CRÍTICO: {e}")
        sys.exit(1)
>>>>>>> e2961f4e


if __name__ == "__main__":
    parser = argparse.ArgumentParser(description='TrustShield Model Training (Orchestrated & Optimized)')
    parser.add_argument(
        '--config',
        type=str,
        required=True,
        help='Caminho para o arquivo de configuração (ex: config/config.yaml)'
    )
    args = parser.parse_args()
    train_model(args.config)<|MERGE_RESOLUTION|>--- conflicted
+++ resolved
@@ -1,16 +1,5 @@
-# ==============================================================================
-# ARQUIVO: src/models/train_fraud_model.py (OTIMIZADO E REATORADO)
-# ==============================================================================
 # -*- coding: utf-8 -*-
 """
-<<<<<<< HEAD
-Sistema de Treinamento TrustShield - ARQUITETURA ORQUESTRADA
-Versão: 4.0.0 - High Performance & Robustness
-
-Este script atua como o orquestrador principal do pipeline de treinamento.
-Ele delega responsabilidades para módulos especializados, garantindo um fluxo
-de trabalho limpo, lógico e alinhado com as melhores práticas de MLOps.
-=======
 Sistema de Treinamento Ultra-Avançado - Projeto TrustShield
 VERSÃO EMPRESARIAL REARQUITETADA COM ENGENHARIA DE SOFTWARE CORRIGIDA
 
@@ -26,18 +15,8 @@
 Versão: 8.0.0-production-aligned
 Data: 2025-07-29
 """
->>>>>>> e2961f4e
-
-Autor: TrustShield Team & Enhanced by AI Engineering Team
-Data: 2025-08-07
-"""
+
 import argparse
-<<<<<<< HEAD
-import hashlib
-import logging
-import sys
-from dataclasses import dataclass
-=======
 import gc
 import json
 import logging
@@ -46,19 +25,15 @@
 import signal
 import sys
 import time
+import traceback
 import uuid
 import warnings
 from dataclasses import dataclass, field
 from datetime import datetime
 from enum import Enum
->>>>>>> e2961f4e
 from pathlib import Path
 from typing import Any, Dict, List, Union, Tuple, Protocol, runtime_checkable
 
-<<<<<<< HEAD
-import dask.dataframe as dd
-=======
->>>>>>> e2961f4e
 import joblib
 import mlflow
 import mlflow.sklearn
@@ -69,35 +44,6 @@
 from sklearn.base import BaseEstimator
 from sklearn.ensemble import IsolationForest
 from sklearn.model_selection import train_test_split
-<<<<<<< HEAD
-from sklearn.preprocessing import RobustScaler, StandardScaler
-from tenacity import RetryError, retry, stop_after_attempt, wait_exponential
-
-# --- Configuração do Projeto ---
-# Adiciona o root do projeto ao sys.path para importações modulares robustas
-PROJECT_ROOT = Path(__file__).resolve().parent.parent.parent
-sys.path.append(str(PROJECT_ROOT))
-
-# Importa os módulos refatorados
-from src.models.validation import ConfigValidator, DataValidator
-from src.models.optimization import HybridOptimizer
-from src.models.interpretation import ModelInterpreter
-
-
-# --- Configuração do Logger ---
-def get_logger(name: str) -> logging.Logger:
-    logger = logging.getLogger(name)
-    if not logger.handlers:
-        logger.setLevel(logging.INFO)
-        handler = logging.StreamHandler(sys.stdout)
-        formatter = logging.Formatter(
-            '%(asctime)s - [TrustShield-Trainer] - %(levelname)s - %(message)s',
-            datefmt='%Y-%m-%d %H:%M:%S'
-        )
-        handler.setFormatter(formatter)
-        logger.addHandler(handler)
-    return logger
-=======
 from sklearn.neighbors import LocalOutlierFactor
 from sklearn.preprocessing import StandardScaler
 from sklearn.svm import OneClassSVM
@@ -136,7 +82,6 @@
     LOCAL_OUTLIER_FACTOR = "lof"
     ONE_CLASS_SVM = "one_class_svm"
 
->>>>>>> e2961f4e
 
 @dataclass
 class ModelMetrics:
@@ -153,229 +98,7 @@
     def to_dict(self) -> Dict[str, Any]:
         return {k: v.value if isinstance(v, Enum) else v for k, v in self.__dict__.items()}
 
-# --- Definições de Diretórios ---
-DATA_DIR = PROJECT_ROOT / "data"
-FEATURES_DATA_DIR = DATA_DIR / "features"
-OUTPUTS_DIR = PROJECT_ROOT / "outputs"
-MODELS_DIR = OUTPUTS_DIR / "models"
-INTERPRETATION_DIR = OUTPUTS_DIR / "interpretation"
-
-# Garante que os diretórios de saída existam
-for directory in [MODELS_DIR, INTERPRETATION_DIR]:
-    directory.mkdir(exist_ok=True, parents=True)
-
-<<<<<<< HEAD
-
-# --- Estruturas de Dados ---
-@dataclass
-class Artifacts:
-    """Uma classe de dados simples para armazenar os artefactos de treinamento."""
-    model: Any
-    scaler: Any
-    metrics: Dict[str, float]
-    params: Dict[str, Any]
-    signature: ModelSignature
-    feature_names: List[str]
-
-
-# --- Componentes do Pipeline ---
-class DataPipeline:
-    """Lida com a ingestão, validação, divisão e deteção de drift dos dados."""
-
-    def __init__(self, config: Dict[str, Any]):
-        self.config = config
-        self.data_validator = DataValidator(config)
-
-    @retry(stop=stop_after_attempt(3), wait=wait_exponential(multiplier=1, min=2, max=10))
-    def _load_and_validate_data(self, path: Path) -> pd.DataFrame:
-        """Carrega os dados usando Dask para eficiência e valida com Pandera."""
-        try:
-            LOGGER.info(f"Carregando dados de: {path}")
-            if not path.exists():
-                raise FileNotFoundError(f"Arquivo de dados não encontrado: {path}")
-
-            # Usa Dask para a leitura inicial, depois computa para pandas
-            df_dask = dd.read_parquet(path, engine='pyarrow')
-            df = df_dask.compute()
-
-            # Valida o schema no dataframe completo agora que está em memória
-            self.data_validator.validate_schema(df)
-            return df
-        except Exception as e:
-            LOGGER.error("Falha crítica durante a ingestão e validação de dados.", exc_info=True)
-            raise
-
-    def _split_data(self, df: pd.DataFrame) -> Tuple[pd.DataFrame, pd.DataFrame, pd.DataFrame]:
-        """Divide os dados em conjuntos de treino, validação e teste."""
-        test_size = self.config['preprocessing']['test_size']
-        val_size = self.config['preprocessing']['validation_size']
-
-        # Calcula o tamanho relativo da validação para a segunda divisão
-        train_val_size = 1.0 - test_size
-        val_relative_size = val_size / train_val_size
-
-        train_val, test = train_test_split(df, test_size=test_size, shuffle=False)
-        train, val = train_test_split(train_val, test_size=val_relative_size, shuffle=False)
-
-        LOGGER.info(f"Divisão de dados concluída: {len(train)} treino, {len(val)} validação, {len(test)} teste.")
-        return train, val, test
-
-    def _check_for_drift(self, df_train: pd.DataFrame, df_test: pd.DataFrame) -> Dict[str, float]:
-        """Executa um teste KS para data drift entre os conjuntos de treino e teste."""
-        LOGGER.info("Executando verificação de data drift...")
-        drift_metrics = {}
-        for col in df_train.columns:
-            if pd.api.types.is_numeric_dtype(df_train[col]):
-                stat, p_value = ks_2samp(df_train[col], df_test[col])
-                drift_metrics[f"drift_p_value_{col}"] = p_value
-                if p_value < 0.05:
-                    LOGGER.warning(f"Drift potencial detetado na coluna '{col}' (p-value: {p_value:.4f})")
-        return drift_metrics
-
-    def run(self) -> Tuple[pd.DataFrame, pd.DataFrame, pd.DataFrame]:
-        """Executa o pipeline de dados completo."""
-        data_path = FEATURES_DATA_DIR / self.config['data']['featured_filename']
-        df = self._load_and_validate_data(data_path)
-
-        train_df, val_df, test_df = self._split_data(df)
-
-        # Log do hash dos dados para reprodutibilidade
-        train_hash = hashlib.sha256(pd.util.hash_pandas_object(train_df, index=True).values).hexdigest()
-        mlflow.log_param("train_data_hash", train_hash)
-
-        # Verifica o drift e loga as métricas
-        drift_metrics = self._check_for_drift(train_df[self.config['data']['model_features']],
-                                              test_df[self.config['data']['model_features']])
-        mlflow.log_metrics(drift_metrics)
-
-        return train_df, val_df, test_df
-
-
-class ModelTrainer:
-    """Lida com a lógica de treinamento e avaliação do modelo."""
-
-    def __init__(self, config: Dict[str, Any]):
-        self.config = config
-        self.random_state = config['project']['random_state']
-        self.model_features = config['data']['model_features']
-
-    def _get_scaler(self) -> Any:
-        """Seleciona o scaler com base na configuração."""
-        scaler_type = self.config.get('preprocessing', {}).get('scaler', 'standard')
-        return RobustScaler() if scaler_type == 'robust' else StandardScaler()
-
-    def run(self, df_train: pd.DataFrame, df_val: pd.DataFrame, params: Dict[str, Any]) -> Artifacts:
-        """Executa o treinamento do modelo e a criação de artefactos."""
-        LOGGER.info("Iniciando treinamento do modelo...")
-
-        scaler = self._get_scaler()
-        X_train_scaled = scaler.fit_transform(df_train[self.model_features])
-        X_val_scaled = scaler.transform(df_val[self.model_features])
-
-        model = IsolationForest(**params, random_state=self.random_state, n_jobs=-1)
-        model.fit(X_train_scaled)
-
-        scores_val = -model.decision_function(X_val_scaled)
-
-        metrics = {
-            "anomaly_rate_val": float(np.mean(scores_val > np.quantile(scores_val, 0.95))),
-            "score_variance_val": float(np.var(scores_val))
-        }
-
-        input_example = df_train[self.model_features].head(1)
-        signature = infer_signature(input_example, pd.DataFrame(scores_val[:1], columns=["anomaly_score"]))
-
-        LOGGER.info("Treinamento do modelo concluído com sucesso.")
-        return Artifacts(
-            model=model,
-            scaler=scaler,
-            metrics=metrics,
-            params=params,
-            signature=signature,
-            feature_names=self.model_features
-        )
-
-
-# --- Função Principal de Orquestração ---
-def train_model(config_path: str) -> None:
-    """Função principal para orquestrar todo o pipeline de treinamento."""
-    LOGGER.info("=" * 60)
-    LOGGER.info("PIPELINE DE TREINAMENTO TRUSTSHIELD (ORQUESTRADOR OTIMIZADO)")
-    LOGGER.info("=" * 60)
-
-    try:
-        with open(config_path, 'r') as f:
-            config = yaml.safe_load(f)
-        ConfigValidator.validate(config)
-    except (FileNotFoundError, ValueError) as e:
-        LOGGER.error(f"Erro de configuração: {e}", exc_info=True)
-        sys.exit(1)
-
-    mlflow.set_experiment(config['mlflow']['experiment_name'])
-    with mlflow.start_run() as run:
-        run_id = run.info.run_id
-        LOGGER.info(f"MLflow Run ID: {run_id}")
-        mlflow.log_params(config['project'])
-        mlflow.log_artifact(config_path)
-
-        # --- PASSO 1: Pipeline de Dados ---
-        LOGGER.info("--- INICIANDO PASSO 1: PIPELINE DE DADOS ---")
-        data_pipeline = DataPipeline(config)
-        try:
-            df_train, df_val, df_test = data_pipeline.run()
-        except (RetryError, FileNotFoundError, ValueError) as e:
-            LOGGER.error("Falha no pipeline de dados. Abortando treinamento.", exc_info=True)
-            sys.exit(1)
-
-        # --- PASSO 2: Otimização de Hiperparâmetros ---
-        LOGGER.info("--- INICIANDO PASSO 2: OTIMIZAÇÃO DE HIPERPARÂMETROS ---")
-        if config.get('hyper_optimization', {}).get('enabled', False):
-            optimizer = HybridOptimizer(config)
-            best_params = optimizer.optimize(
-                df_train[config['data']['model_features']],
-                df_val[config['data']['model_features']]
-            )
-            mlflow.log_params({f"best_{k}": v for k, v in best_params.items()})
-        else:
-            LOGGER.info("Otimização de hiperparâmetros desabilitada. Usando parâmetros do config.")
-            best_params = config['model']['default_params']
-
-        # --- PASSO 3: Treinamento do Modelo ---
-        LOGGER.info("--- INICIANDO PASSO 3: TREINAMENTO DO MODELO ---")
-        trainer = ModelTrainer(config)
-        artifacts = trainer.run(df_train, df_val, best_params)
-        mlflow.log_metrics(artifacts.metrics)
-        mlflow.log_params(artifacts.params)
-
-        # --- PASSO 4: Interpretação do Modelo ---
-        LOGGER.info("--- INICIANDO PASSO 4: INTERPRETAÇÃO DO MODELO ---")
-        if config.get('interpretability', {}).get('enabled', False):
-            interpreter = ModelInterpreter(
-                model=artifacts.model,
-                data=df_train[artifacts.feature_names],
-                config=config
-            )
-            interpreter.run_and_save(output_path=str(INTERPRETATION_DIR / run_id))
-            mlflow.log_artifacts(str(INTERPRETATION_DIR / run_id), artifact_path="interpretation")
-
-        # --- PASSO 5: Log do Modelo e Artefactos ---
-        LOGGER.info("--- INICIANDO PASSO 5: REGISTRO DE ARTEFACTOS ---")
-        model_info = mlflow.sklearn.log_model(
-            sk_model=artifacts.model,
-            artifact_path="model",
-            signature=artifacts.signature,
-            registered_model_name=config['mlflow'].get('registered_model_name')
-        )
-        LOGGER.info(f"Modelo registrado com sucesso: {model_info.model_uri}")
-
-        # Salva o scaler junto com o modelo
-        joblib.dump(artifacts.scaler, "scaler.joblib")
-        mlflow.log_artifact("scaler.joblib", "model")
-
-    LOGGER.info("=" * 60)
-    LOGGER.info("PIPELINE DE TREINAMENTO CONCLUÍDO COM SUCESSO!")
-    LOGGER.info("=" * 60)
-=======
+
 # =====================================================================================
 # 🔧 CAMADA DE APLICAÇÃO - CASOS DE USO E ORQUESTRAÇÃO
 # =====================================================================================
@@ -437,7 +160,7 @@
 
     def update(self, event: TrainingEvent, data: Dict[str, Any]):
         messages = {
-            TrainingEvent.PIPELINE_START: f"🚀 === INICIANDO PIPELINE DE TREINO (ID: {data['experiment_id'][:8]}) ===",
+            TrainingEvent.PIPELINE_START: f"🚀 === INICIANDO PIPELINE DE TREINO ===",
             TrainingEvent.DATA_LOADING_START: "📁 Carregando e preparando dados...",
             TrainingEvent.DATA_LOADING_COMPLETE: f"✅ Dados prontos: {data['train_samples']:,} para treino, {data['test_samples']:,} para teste.",
             TrainingEvent.TRAINING_START: f"\n{'=' * 60}\n🎯 TREINANDO MODELO: {data['model_type'].value.upper()}\n{'=' * 60}",
@@ -584,24 +307,24 @@
         super().__init__()
         self.project_root = Path(__file__).resolve().parents[2]
         self.config = self._load_and_validate_config(config_path)
-        self.experiment_id = str(uuid.uuid4())
         self.use_dask = use_dask
         self.tune = tune
         self.n_trials = n_trials
         self.logger = AdvancedLogger('TrustShield')
         self.data_repository = ParquetDataRepository(self.config, self.project_root, use_dask=self.use_dask)
+        self.experiment_id = self._setup_environment()
         self.attach(ConsoleLogObserver(self.logger))
         self.attach(MLflowObserver(self.config.get('mlflow', {}).get('experiment_name', 'TrustShield'), config_path))
-        self._setup_environment()
 
     def _load_and_validate_config(self, config_path: str) -> Dict[str, Any]:
         with open(self.project_root / config_path, 'r') as f: config = yaml.safe_load(f)
         validate(instance=config, schema=CONFIG_SCHEMA)
         return config
 
-    def _setup_environment(self):
+    def _setup_environment(self) -> str:
         mlflow.set_tracking_uri(os.getenv("MLFLOW_TRACKING_URI", "http://mlflow:5000"))
-        mlflow.set_experiment(self.config.get('mlflow', {}).get('experiment_name', 'TrustShield'))
+        experiment = mlflow.set_experiment(self.config.get('mlflow', {}).get('experiment_name', 'TrustShield'))
+        return experiment.experiment_id
 
     def run_pipeline(self, model_types_str: List[str]):
         start_time = time.time()
@@ -689,17 +412,9 @@
         sys.exit(0)
     except Exception as e:
         print(f"❌ ERRO CRÍTICO: {e}")
+        traceback.print_exc()
         sys.exit(1)
->>>>>>> e2961f4e
 
 
 if __name__ == "__main__":
-    parser = argparse.ArgumentParser(description='TrustShield Model Training (Orchestrated & Optimized)')
-    parser.add_argument(
-        '--config',
-        type=str,
-        required=True,
-        help='Caminho para o arquivo de configuração (ex: config/config.yaml)'
-    )
-    args = parser.parse_args()
-    train_model(args.config)+    main()